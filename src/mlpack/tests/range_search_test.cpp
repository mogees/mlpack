--- conflicted
+++ resolved
@@ -1249,11 +1249,7 @@
   arma::mat referenceData = arma::randu<arma::mat>(10, 200);
 
   // Build all the possible models.
-<<<<<<< HEAD
-  RSModel models[22];
-=======
-  RSModel models[20];
->>>>>>> 067ff771
+  RSModel models[24];
   models[0] = RSModel(RSModel::TreeTypes::KD_TREE, true);
   models[1] = RSModel(RSModel::TreeTypes::KD_TREE, false);
   models[2] = RSModel(RSModel::TreeTypes::COVER_TREE, true);
@@ -1272,15 +1268,12 @@
   models[15] = RSModel(RSModel::TreeTypes::R_PLUS_TREE, false);
   models[16] = RSModel(RSModel::TreeTypes::R_PLUS_PLUS_TREE, true);
   models[17] = RSModel(RSModel::TreeTypes::R_PLUS_PLUS_TREE, false);
-<<<<<<< HEAD
-  models[18] = RSModel(RSModel::TreeTypes::RP_TREE, true);
-  models[19] = RSModel(RSModel::TreeTypes::RP_TREE, false);
-  models[20] = RSModel(RSModel::TreeTypes::MAX_SPLIT_RP_TREE, true);
-  models[21] = RSModel(RSModel::TreeTypes::MAX_SPLIT_RP_TREE, false);
-=======
   models[18] = RSModel(RSModel::TreeTypes::VP_TREE, true);
   models[19] = RSModel(RSModel::TreeTypes::VP_TREE, false);
->>>>>>> 067ff771
+  models[20] = RSModel(RSModel::TreeTypes::RP_TREE, true);
+  models[21] = RSModel(RSModel::TreeTypes::RP_TREE, false);
+  models[22] = RSModel(RSModel::TreeTypes::MAX_SPLIT_RP_TREE, true);
+  models[23] = RSModel(RSModel::TreeTypes::MAX_SPLIT_RP_TREE, false);
 
   for (size_t j = 0; j < 2; ++j)
   {
@@ -1294,11 +1287,7 @@
     vector<vector<pair<double, size_t>>> baselineSorted;
     SortResults(baselineNeighbors, baselineDistances, baselineSorted);
 
-<<<<<<< HEAD
-    for (size_t i = 0; i < 22; ++i)
-=======
-    for (size_t i = 0; i < 20; ++i)
->>>>>>> 067ff771
+    for (size_t i = 0; i < 24; ++i)
     {
       // We only have std::move() constructors, so make a copy of our data.
       arma::mat referenceCopy(referenceData);
@@ -1342,11 +1331,7 @@
   arma::mat referenceData = arma::randu<arma::mat>(10, 200);
 
   // Build all the possible models.
-<<<<<<< HEAD
-  RSModel models[22];
-=======
-  RSModel models[20];
->>>>>>> 067ff771
+  RSModel models[24];
   models[0] = RSModel(RSModel::TreeTypes::KD_TREE, true);
   models[1] = RSModel(RSModel::TreeTypes::KD_TREE, false);
   models[2] = RSModel(RSModel::TreeTypes::COVER_TREE, true);
@@ -1365,15 +1350,12 @@
   models[15] = RSModel(RSModel::TreeTypes::R_PLUS_TREE, false);
   models[16] = RSModel(RSModel::TreeTypes::R_PLUS_PLUS_TREE, true);
   models[17] = RSModel(RSModel::TreeTypes::R_PLUS_PLUS_TREE, false);
-<<<<<<< HEAD
-  models[18] = RSModel(RSModel::TreeTypes::RP_TREE, true);
-  models[19] = RSModel(RSModel::TreeTypes::RP_TREE, false);
-  models[20] = RSModel(RSModel::TreeTypes::MAX_SPLIT_RP_TREE, true);
-  models[21] = RSModel(RSModel::TreeTypes::MAX_SPLIT_RP_TREE, false);
-=======
   models[18] = RSModel(RSModel::TreeTypes::VP_TREE, true);
   models[19] = RSModel(RSModel::TreeTypes::VP_TREE, false);
->>>>>>> 067ff771
+  models[20] = RSModel(RSModel::TreeTypes::RP_TREE, true);
+  models[21] = RSModel(RSModel::TreeTypes::RP_TREE, false);
+  models[22] = RSModel(RSModel::TreeTypes::MAX_SPLIT_RP_TREE, true);
+  models[23] = RSModel(RSModel::TreeTypes::MAX_SPLIT_RP_TREE, false);
 
   for (size_t j = 0; j < 2; ++j)
   {
@@ -1386,11 +1368,7 @@
     vector<vector<pair<double, size_t>>> baselineSorted;
     SortResults(baselineNeighbors, baselineDistances, baselineSorted);
 
-<<<<<<< HEAD
-    for (size_t i = 0; i < 22; ++i)
-=======
-    for (size_t i = 0; i < 20; ++i)
->>>>>>> 067ff771
+    for (size_t i = 0; i < 24; ++i)
     {
       // We only have std::move() cosntructors, so make a copy of our data.
       arma::mat referenceCopy(referenceData);
