--- conflicted
+++ resolved
@@ -92,7 +92,6 @@
 
       if (std::abs(lastObjective - overallObjective) < tolerance)
       {
-<<<<<<< HEAD
         if (--numberOfTimesSameObjective == 0) {
           Log::Info << "SGD: minimized within tolerance " << tolerance << "; "
           << "terminating optimization." << std::endl;
@@ -102,15 +101,6 @@
         numberOfTimesSameObjective = 10;
       }
       
-=======
-        if (--numIterationsUnderTolerance == 0) {
-          Log::Info << "SGD: minimized within tolerance " << tolerance << "; "
-              << "terminating optimization." << std::endl;
-          return overallObjective;
-        }
-      }
-      numIterationsUnderTolerance = 10;
->>>>>>> 64e3c41b
       // Reset the counter variables.
       lastObjective = overallObjective;
       overallObjective = 0;
